﻿using System;
using System.Net.Sockets;
using System.Threading;

namespace Telepathy
{
    public class Client : Common
    {
        public TcpClient client;
        Thread thread;

        public bool Connected
        {
            get
            {
                // TcpClient.Connected doesn't check if socket != null, which
                // results in NullReferenceExceptions if connection was closed.
                // -> let's check it manually instead
                return client != null &&
                       client.Client != null &&
                       client.Client.Connected;
            }
        }

        public bool NoDelay = true;

        // TcpClient has no 'connecting' state to check. We need to keep track
        // of it manually.
        // -> checking 'thread.IsAlive && !Connected' is not enough because. the
        //    thread is alive and connected is false for a short moment after
        //    disconnecting, so this would cause race conditions.
        // -> we use a threadsafe bool wrapper so that ThreadFunction can remain
        //    static (it needs a common lock)
        // => Connecting is true from first Connect() call in here, through the
        //    thread start, until TcpClient.Connect() returns. Simple and clear.
        // => bools are atomic according to  
        //    https://docs.microsoft.com/en-us/dotnet/csharp/language-reference/language-specification/variables
        //    made volatile so the compiler does not reorder access to it
        volatile bool _Connecting;
        public bool Connecting { get { return _Connecting; } }

        // the thread function
<<<<<<< HEAD
        // (static to reduce state for maximum reliability)
=======
>>>>>>> c8e5a5b2
        void ThreadFunction(string ip, int port)
        {
            // absolutely must wrap with try/catch, otherwise thread
            // exceptions are silent
            try
            {
                // connect (blocking)
                client.Connect(ip, port);
<<<<<<< HEAD
                _Connecting = false;
=======
                _Connecting.State = false;
>>>>>>> c8e5a5b2

                // run the receive loop
                ReceiveLoop(0, client, messageQueue);
            }
            catch (SocketException exception)
            {
                // this happens if (for example) the ip address is correct
                // but there is no server running on that ip/port
                Logger.Log("Client: failed to connect to ip=" + ip + " port=" + port + " reason=" + exception);

                // add 'Disconnected' event to message queue so that the caller
                // knows that the Connect failed. otherwise they will never know
                messageQueue.Enqueue(new Message(0, EventType.Disconnected, null));
            }
            catch (Exception exception)
            {
                // something went wrong. probably important.
                Logger.LogError("Client Exception: " + exception);
            }

            // Connect might have failed. thread might have been closed.
            // let's reset connecting state no matter what.
<<<<<<< HEAD
            _Connecting = false;
=======
            _Connecting.State = false;
>>>>>>> c8e5a5b2

            // if we got here then we are done. ReceiveLoop cleans up already,
            // but we may never get there if connect fails. so let's clean up
            // here too.
            client.Close();
        }

        public void Connect(string ip, int port)
        {
            // not if already started
            if (Connecting || Connected) return;

            // We are connecting from now until Connect succeeds or fails
            _Connecting = true;

            // TcpClient can only be used once. need to create a new one each
            // time.
            client = new TcpClient();

            // NoDelay disables nagle algorithm. lowers CPU% and latency
            // but increases bandwidth
            client.NoDelay = this.NoDelay;

            // clear old messages in queue, just to be sure that the caller
            // doesn't receive data from last time and gets out of sync.
            // -> calling this in Disconnect isn't smart because the caller may
            //    still want to process all the latest messages afterwards
            messageQueue.Clear();

            // client.Connect(ip, port) is blocking. let's call it in the thread
            // and return immediately.
            // -> this way the application doesn't hang for 30s if connect takes
            //    too long, which is especially good in games
            // -> this way we don't async client.BeginConnect, which seems to
            //    fail sometimes if we connect too many clients too fast
            thread = new Thread(() => { ThreadFunction(ip, port); });
            thread.IsBackground = true;
            thread.Start();
        }

        public void Disconnect()
        {
            // only if started
            if (Connecting || Connected)
            {
                // close client
                client.Close();

                // wait until thread finished. this is the only way to guarantee
                // that we can call Connect() again immediately after Disconnect
                if (thread != null)
                    thread.Join();

                Logger.Log("Client: disconnected");
            }
        }

        public bool Send(byte[] data)
        {
            if (Connected)
            {
                return SendMessage(client.GetStream(), data);
            }
            Logger.LogWarning("Client.Send: not connected!");
            return false;
        }
    }
}<|MERGE_RESOLUTION|>--- conflicted
+++ resolved
@@ -40,10 +40,6 @@
         public bool Connecting { get { return _Connecting; } }
 
         // the thread function
-<<<<<<< HEAD
-        // (static to reduce state for maximum reliability)
-=======
->>>>>>> c8e5a5b2
         void ThreadFunction(string ip, int port)
         {
             // absolutely must wrap with try/catch, otherwise thread
@@ -52,11 +48,7 @@
             {
                 // connect (blocking)
                 client.Connect(ip, port);
-<<<<<<< HEAD
                 _Connecting = false;
-=======
-                _Connecting.State = false;
->>>>>>> c8e5a5b2
 
                 // run the receive loop
                 ReceiveLoop(0, client, messageQueue);
@@ -79,11 +71,7 @@
 
             // Connect might have failed. thread might have been closed.
             // let's reset connecting state no matter what.
-<<<<<<< HEAD
             _Connecting = false;
-=======
-            _Connecting.State = false;
->>>>>>> c8e5a5b2
 
             // if we got here then we are done. ReceiveLoop cleans up already,
             // but we may never get there if connect fails. so let's clean up
