![Telepathy Logo](https://i.imgur.com/eUk2rmT.png)

[![Build status](https://img.shields.io/appveyor/ci/vis2k73562/telepathy.svg)](https://ci.appveyor.com/project/vis2k73562/telepathy/)
[![AppVeyor tests branch](https://img.shields.io/appveyor/tests/vis2k73562/telepathy.svg)](https://ci.appveyor.com/project/vis2k73562/telepathy/branch/master/tests)
[![Discord](https://img.shields.io/discord/343440455738064897.svg)](https://discordapp.com/invite/N9QVxbM)
[![Codecov](https://codecov.io/gh/vis2k/telepathy/graph/badge.svg)](https://codecov.io/gh/vis2k/telepathy)

Simple, message based, MMO Scale TCP networking in C#. And no magic.

Telepathy was designed with the [KISS Principle](https://en.wikipedia.org/wiki/KISS_principle) in mind.<br/>
Telepathy is fast and extremely reliable, designed for [MMO](https://www.assetstore.unity3d.com/#!/content/51212) scale Networking.<br/>
Telepathy uses framing, so anything sent will be received the same way.<br/>
Telepathy is raw C# and can be used in Unity3D too.<br/>

# What makes Telepathy special?
Telepathy was originally designed for [uMMORPG](https://www.assetstore.unity3d.com/#!/content/51212) after 3 years in UDP hell.

We needed a library that is:
* Stable & Bug free: Telepathy uses only 400 lines of code. There is no magic.
* High performance: Telepathy can handle thousands of connections and packages.
* Concurrent: Telepathy uses one thread per connection. It can make heavy use of multi core processors.
* Simple: Telepathy takes care of everything. All you need to do is call Connect/GetNextMessage/Disconnect.
* Message based: if we send 10 and then 2 bytes, then the other end receives 10 and then 2 bytes, never 12 at once.

MMORPGs are insanely difficult to make and we created Telepathy so that we would never have to worry about low level Networking again.

# What about...
* Async Sockets: didn't perform better in our benchmarks.
* ConcurrentQueue: .NET 3.5 compatibility is important for Unity. Wasn't faster than our SafeQueue anyway.
* UDP vs. TCP: Minecraft and World of Warcraft are two of the biggest multiplayer games of all time and they both use TCP networking. There is a reason for that.

# Using the Telepathy Server
```C#
// create and start the server
Telepathy.Server server = new Telepathy.Server();
server.Start(1337);

// grab all new messages. do this in your Update loop.
Telepathy.Message msg;
while (server.GetNextMessage(out msg))
{
    switch (msg.eventType)
    {
        case Telepathy.EventType.Connect:
<<<<<<< HEAD
            Console.WriteLine(msg.connectionId + " Connected. IP: + new IPAddress(msg.data));
=======
            Console.WriteLine(msg.connectionId + " Connected. IP: "+ new IPAddress(msg.data));
>>>>>>> 33359df3
            break;
        case Telepathy.EventType.Data:
            Console.WriteLine(msg.connectionId + " Data: " + BitConverter.ToString(msg.data));
            break;
        case Telepathy.EventType.Disconnect:
            Console.WriteLine(msg.connectionId + " Disconnected");
            break;
    }
}

// send a message to client with connectionId = 0 (first one)
server.Send(0, new byte[]{0x42, 0x1337});

// stop the server when you don't need it anymore
server.Stop();
```

# Using the Telepathy Client
```C#
// create and connect the client
Telepathy.Client Client = new Telepathy.Client();
client.Connect("localhost", 1337);

// grab all new messages. do this in your Update loop.
Telepathy.Message msg;
while (client.GetNextMessage(out msg))
{
    switch (msg.eventType)
    {
        case Telepathy.EventType.Connect:
            Console.WriteLine("Connected");
            break;
        case Telepathy.EventType.Data:
            Console.WriteLine("Data: " + BitConverter.ToString(msg.data));
            break;
        case Telepathy.EventType.Disconnect:
            Console.WriteLine("Disconnected");
            break;
    }
}

// send a message to server
client.Send(new byte[]{0xFF});

// disconnect from the server when we are done
client.Disconnect();
```

# Unity Integration
Here is a very simple MonoBehaviour script for Unity. It's really just the above code with logging configured for Unity's Debug.Log:
```C#
using System;
using UnityEngine;

public class SimpleExample : MonoBehaviour
{
    Telepathy.Client client = new Telepathy.Client();
    Telepathy.Server server = new Telepathy.Server();

    void Awake()
    {
        // update even if window isn't focused, otherwise we don't receive.
        Application.runInBackground = true;

        // use Debug.Log functions for Telepathy so we can see it in the console
        Telepathy.Logger.LogMethod = Debug.Log;
        Telepathy.Logger.LogWarningMethod = Debug.LogWarning;
        Telepathy.Logger.LogErrorMethod = Debug.LogError;
    }

    void Update()
    {
        // client
        if (client.Connected)
        {
            if (Input.GetKeyDown(KeyCode.Space))
                client.Send(new byte[]{0x1});

            // show all new messages
            Telepathy.Message msg;
            while (client.GetNextMessage(out msg))
            {
                switch (msg.eventType)
                {
                    case Telepathy.EventType.Connected:
                        Console.WriteLine("Connected");
                        break;
                    case Telepathy.EventType.Data:
                        Console.WriteLine("Data: " + BitConverter.ToString(msg.data));
                        break;
                    case Telepathy.EventType.Disconnected:
                        Console.WriteLine("Disconnected");
                        break;
                }
            }
        }

        // server
        if (server.Active)
        {
            if (Input.GetKeyDown(KeyCode.Space))
                server.Send(0, new byte[]{0x2});

            // show all new messages
            Telepathy.Message msg;
            while (server.GetNextMessage(out msg))
            {
                switch (msg.eventType)
                {
                    case Telepathy.EventType.Connected:
                        Console.WriteLine(msg.connectionId + " Connected");
                        break;
                    case Telepathy.EventType.Data:
                        Console.WriteLine(msg.connectionId + " Data: " + BitConverter.ToString(msg.data));
                        break;
                    case Telepathy.EventType.Disconnected:
                        Console.WriteLine(msg.connectionId + " Disconnected");
                        break;
                }
            }
        }
    }

    void OnGUI()
    {
        // client
        GUI.enabled = !client.Connected;
        if (GUI.Button(new Rect(0, 0, 120, 20), "Connect Client"))
            client.Connect("localhost", 1337);

        GUI.enabled = client.Connected;
        if (GUI.Button(new Rect(130, 0, 120, 20), "Disconnect Client"))
            client.Disconnect();

        // server
        GUI.enabled = !server.Active;
        if (GUI.Button(new Rect(0, 25, 120, 20), "Start Server"))
            server.Start(1337);

        GUI.enabled = server.Active;
        if (GUI.Button(new Rect(130, 25, 120, 20), "Stop Server"))
            server.Stop();

        GUI.enabled = true;
    }

    void OnApplicationQuit()
    {
        // the client/server threads won't receive the OnQuit info if we are
        // running them in the Editor. they would only quit when we press Play
        // again later. this is fine, but let's shut them down here for consistency
        client.Disconnect();
        server.Stop();
    }
}
```
Make sure to enable 'run in Background' for your project settings, which is a must for all multiplayer games.
Then build it, start the server in the build and the client in the Editor and press Space to send a test message.

# Benchmarks
**Real World**<br/>
Telepathy is constantly tested in production with [uMMORPG](https://www.assetstore.unity3d.com/#!/content/51212).
We [recently tested](https://docs.google.com/document/d/e/2PACX-1vQqf_iqOLlBRTUqqyor_OUx_rHlYx-SYvZWMvHGuLIuRuxJ-qX3s8JzrrBB5vxDdGfl-HhYZW3g5lLW/pub#h.h4wha2mpetsc) 100+ players all broadcasting to each other in the worst case scenario, without issues.

We had to stop the test because we didn't have more players to spawn clients.<br/>
The next huge test will come soon...

**Connections Test**<br/>
We also test only the raw Telepathy library by spawing 1 server and 1000 clients, each client sending 100 bytes 14 times per second and the server echoing the same message back to each client. This test should be a decent example for an MMORPG scenario and allows us to test if the raw Telepathy library can handle it.

Test Computer: 2015 Macbook Pro with a 2,2 GHz Intel Core i7 processor.<br/>
Test Results:<br/>

| Clients | CPU Usage | Ram Usage | Bandwidth Client+Server  | Result |
| ------- | ----------| --------- | ------------------------ | ------ |
|   128   |        7% |     26 MB |         1-2 MB/s         | Passed |
|   500   |       28% |     51 MB |         3-4 MB/s         | Passed |
|  1000   |       42% |     75 MB |         3-5 MB/s         | Passed |

_Note: results will be significantly better on a really powerful server. Tests will follow._

You can run this test yourself by running the provided [LoadTest](LoadTest)<|MERGE_RESOLUTION|>--- conflicted
+++ resolved
@@ -42,11 +42,7 @@
     switch (msg.eventType)
     {
         case Telepathy.EventType.Connect:
-<<<<<<< HEAD
-            Console.WriteLine(msg.connectionId + " Connected. IP: + new IPAddress(msg.data));
-=======
             Console.WriteLine(msg.connectionId + " Connected. IP: "+ new IPAddress(msg.data));
->>>>>>> 33359df3
             break;
         case Telepathy.EventType.Data:
             Console.WriteLine(msg.connectionId + " Data: " + BitConverter.ToString(msg.data));
